--- conflicted
+++ resolved
@@ -120,13 +120,10 @@
     pub kind: NodeKind,
     /// The `Node` that produced the input to this operation.
     pub source: Option<NodeId>,
-<<<<<<< HEAD
     /// Additional information generated from the graphs
     pub node_info: Option<NodeInfo>,
-=======
     /// Any string useful for debugging.
     pub debug_info: String,
->>>>>>> e1ffadbf
 }
 
 struct BlockStatement<'a> {
@@ -153,11 +150,8 @@
             dest,
             kind,
             source,
-<<<<<<< HEAD
-            node_info
-=======
+            node_info,
             debug_info,
->>>>>>> e1ffadbf
         } = self;
         let src = ShortOption(source.as_ref());
         let dest = ShortOption(dest.as_ref());
@@ -172,11 +166,7 @@
         };
         write!(
             f,
-<<<<<<< HEAD
-            "{kind}{sep}{src}{sep}=>{sep}{dest}{sep}@{sep}{bb_stmt}:{sep}fn {fn_}; ({info})"
-=======
-            "{kind}{sep}{src}{sep}=>{sep}{dest}{sep}@{sep}{bb_stmt}:{sep}fn {fn_};{sep}{debug_info};"
->>>>>>> e1ffadbf
+            "{kind}{sep}{src}{sep}=>{sep}{dest}{sep}@{sep}{bb_stmt}:{sep}fn {fn_};{sep}({info}){sep}{debug_info}"
         )
     }
 }
