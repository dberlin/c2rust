--- conflicted
+++ resolved
@@ -34,13 +34,8 @@
 use rustc_index::vec::IndexVec;
 use rustc_middle::mir::visit::Visitor;
 use rustc_middle::mir::{
-<<<<<<< HEAD
-    AggregateKind, BindingForm, Body, CastKind, ConstantKind, LocalDecl, LocalInfo, LocalKind,
-    Location, Operand, Rvalue, StatementKind,
-=======
-    AggregateKind, BindingForm, Body, LocalDecl, LocalInfo, LocalKind, Location, Operand, Rvalue,
-    StatementKind,
->>>>>>> 73d9b487
+    AggregateKind, BindingForm, Body, ConstantKind, LocalDecl, LocalInfo, LocalKind, Location,
+    Operand, Rvalue, StatementKind,
 };
 use rustc_middle::ty::tls;
 use rustc_middle::ty::{GenericArgKind, Ty, TyCtxt, TyKind, WithOptConstParam};
@@ -402,6 +397,18 @@
                     _ => continue,
                 },
                 Rvalue::Cast(_, _, ty) => acx.assign_pointer_ids(*ty),
+                Rvalue::Use(Operand::Constant(c)) => {
+                    // Constants can include, for example, `""` and `b""` string literals.
+                    if let ConstantKind::Val(_, ty) = c.literal && ty.is_ref() {
+                        // The [`Constant`] is an inline value and thus local to this function,
+                        // as opposed to a global, named `const`s, for example.
+                        // This might miss local, named `const`s,
+                        acx.assign_pointer_ids(ty)
+                    } else {
+                        // TODO: Handle global, named `const`s.
+                        continue;
+                    }
+                }
                 _ => continue,
             };
 
@@ -503,66 +510,7 @@
             assert_eq!(local, l);
         }
 
-<<<<<<< HEAD
-        for (bb, bb_data) in mir.basic_blocks().iter_enumerated() {
-            for (i, stmt) in bb_data.statements.iter().enumerate() {
-                let (_, rv) = match &stmt.kind {
-                    StatementKind::Assign(x) => *x.clone(),
-                    _ => continue,
-                };
-                let lty = match rv {
-                    Rvalue::Aggregate(ref kind, ref _ops) => match **kind {
-                        AggregateKind::Array(elem_ty) => {
-                            let elem_lty = acx.assign_pointer_ids(elem_ty);
-                            let array_ty = rv.ty(&acx, acx.tcx());
-                            let args = acx.lcx().mk_slice(&[elem_lty]);
-                            acx.lcx().mk(array_ty, args, PointerId::NONE)
-                        }
-                        AggregateKind::Adt(..) => {
-                            let adt_ty = rv.ty(&acx, acx.tcx());
-                            acx.assign_pointer_ids(adt_ty)
-                        }
-                        AggregateKind::Tuple => {
-                            let tuple_ty = rv.ty(&acx, acx.tcx());
-                            acx.assign_pointer_ids(tuple_ty)
-                        }
-                        _ => continue,
-                    },
-                    Rvalue::Cast(CastKind::PointerFromExposedAddress, ref op, ty) => {
-                        // We support only one case here, which is the case of null pointers
-                        // constructed via casts such as `0 as *const T`
-                        if let Some(true) = op.constant().cloned().map(util::is_null_const) {
-                            acx.assign_pointer_ids(ty)
-                        } else {
-                            panic!(
-                                "Creating non-null pointers from exposed addresses not supported"
-                            );
-                        }
-                    }
-                    Rvalue::Use(Operand::Constant(c)) => {
-                        // Constants can include, for example, `""` and `b""` string literals.
-                        if let ConstantKind::Val(_, ty) = c.literal && ty.is_ref() {
-                            // The [`Constant`] is an inline value and thus local to this function,
-                            // as opposed to a global, named `const`s, for example.
-                            // This might miss local, named `const`s,
-                            acx.assign_pointer_ids(ty)
-                        } else {
-                            // TODO: Handle global, named `const`s.
-                            continue;
-                        }
-                    }
-                    _ => continue,
-                };
-                let loc = Location {
-                    block: bb,
-                    statement_index: i,
-                };
-                acx.rvalue_tys.insert(loc, lty);
-            }
-        }
-=======
         label_rvalue_tys(&mut acx, &mir);
->>>>>>> 73d9b487
 
         // Compute local equivalence classes and dataflow constraints.
         let (dataflow, equiv_constraints) = dataflow::generate_constraints(&acx, &mir);
