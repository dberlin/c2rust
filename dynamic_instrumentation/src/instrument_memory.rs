use anyhow::Context;
use c2rust_analysis_rt::metadata::Metadata;
use c2rust_analysis_rt::mir_loc::{
    self, EventMetadata, Func, MirLoc, MirLocId, MirPlace, MirProjection, TransferKind,
};
use c2rust_analysis_rt::HOOK_FUNCTIONS;
use indexmap::IndexSet;
use log::debug;
use rustc_data_structures::fingerprint::Fingerprint;
use rustc_index::vec::IndexVec;
use rustc_middle::mir::visit::{MutatingUseContext, PlaceContext, Visitor};
use rustc_middle::mir::{
    BasicBlock, BasicBlockData, Body, BorrowKind, CastKind, Constant, Local, LocalDecl, Location,
    Mutability, Operand, Place, PlaceElem, ProjectionElem, Rvalue, SourceInfo, Statement,
    StatementKind, Terminator, TerminatorKind, START_BLOCK,
};
use rustc_middle::ty::{self, ParamEnv, TyCtxt};
use rustc_span::def_id::{DefId, DefPathHash, CRATE_DEF_INDEX};
use rustc_span::{Symbol, DUMMY_SP};
use std::cell::RefCell;
use std::collections::HashMap;
use std::fs::File;
use std::mem;
use std::path::Path;
use std::sync::Mutex;

/// Like [`From`] and [`Into`], but can't `impl` those because of the orphan rule.
trait Convert<T> {
    fn convert(self) -> T;
}

impl Convert<Fingerprint> for mir_loc::Fingerprint {
    fn convert(self) -> Fingerprint {
        let Self(a, b) = self;
        Fingerprint::new(a, b)
    }
}

impl Convert<mir_loc::Fingerprint> for Fingerprint {
    fn convert(self) -> mir_loc::Fingerprint {
        self.as_value().into()
    }
}

impl Convert<DefPathHash> for mir_loc::DefPathHash {
    fn convert(self) -> DefPathHash {
        DefPathHash(self.0.convert())
    }
}

impl Convert<mir_loc::DefPathHash> for DefPathHash {
    fn convert(self) -> mir_loc::DefPathHash {
        mir_loc::DefPathHash(self.0.convert())
    }
}

pub struct InstrumentMemoryOps {
    mir_locs: Mutex<IndexSet<MirLoc>>,
    functions: Mutex<HashMap<mir_loc::DefPathHash, String>>,
}

impl InstrumentMemoryOps {
    /// Create a new instrumentation object.
    ///
    /// A single `InstrumentMemoryOps` instance should be shared across the
    /// entire crate being instrumented, as the indexed source locations are
    /// shared and should be global.
    pub fn new() -> Self {
        Self {
            mir_locs: Mutex::new(IndexSet::new()),
            functions: Mutex::new(HashMap::new()),
        }
    }

    /// Instrument memory operations in-place in the function `body`.
    pub fn instrument_fn<'tcx>(&self, tcx: TyCtxt<'tcx>, body: &mut Body<'tcx>, body_did: DefId) {
        let function_name = tcx.item_name(body_did);
        debug!("Instrumenting function {}", function_name);

        self.functions.lock().unwrap().insert(
            tcx.def_path_hash(body_did).convert(),
            tcx.item_name(body_did).to_string(),
        );
        debug!("Body before instrumentation: {:#?}", body);
        instrument_body(self, tcx, body, body_did);
        debug!("Body after instrumentation: {:#?}", body);
    }

    /// Finish instrumentation and write out metadata to `metadata_file_path`.
    pub fn finalize(&self, metadata_file_path: &Path) -> anyhow::Result<()> {
        let mut locs = self.mir_locs.lock().unwrap();
        let mut functions = self.functions.lock().unwrap();
        let locs = locs.drain(..).collect::<Vec<_>>();
        let functions = functions.drain().collect::<HashMap<_, _>>();
        let metadata_file =
            File::create(metadata_file_path).context("Could not open metadata file")?;
        let metadata = Metadata { locs, functions };
        bincode::serialize_into(metadata_file, &metadata)
            .context("Location serialization failed")?;
        Ok(())
    }

    /// Get the unique index corresponding to a particular MIR location.
    ///
    /// Returned indices will not be sorted in any particular order, but are
    /// unique and constant across the entire lifetime of this instrumentation
    /// instance.
    fn get_mir_loc_idx(
        &self,
        body_def: DefPathHash,
        location: Location,
        metadata: EventMetadata,
    ) -> MirLocId {
        let body_def = body_def.convert();
        let fn_name = self
            .functions
            .lock()
            .unwrap()
            .get(&body_def)
            .unwrap()
            .clone();
        let mir_loc = MirLoc {
            func: Func {
                def_path_hash: body_def,
                name: fn_name,
            },
            basic_block_idx: location.block.index(),
            statement_idx: location.statement_index,
            metadata,
        };
        let (idx, _) = self.mir_locs.lock().unwrap().insert_full(mir_loc);
        idx.try_into().unwrap()
    }
}

#[derive(Clone, Debug)]
enum InstrumentationOperand<'tcx> {
    AddressUsize(Operand<'tcx>),
    Reference(Operand<'tcx>),
    RawPtr(Operand<'tcx>),
    Place(Operand<'tcx>),
}

impl<'tcx> InstrumentationOperand<'tcx> {
    fn inner(&self) -> Operand<'tcx> {
        use InstrumentationOperand::*;
        match self {
            AddressUsize(x) => x,
            Reference(x) => x,
            RawPtr(x) => x,
            Place(x) => x,
        }
        .clone()
    }

    fn from_type(op: Operand<'tcx>, ty: &ty::Ty<'tcx>) -> Self {
        use InstrumentationOperand::*;
        (if ty.is_unsafe_ptr() {
            RawPtr
        } else if ty.is_region_ptr() {
            Reference
        } else if ty.is_integral() {
            AddressUsize
        } else {
            panic!("operand is not of integer-castable type: {:?}", op)
        })(op)
    }
}

struct InstrumentationPoint<'tcx> {
    id: usize,
    loc: Location,
    func: DefId,
    args: Vec<InstrumentationOperand<'tcx>>,
    is_cleanup: bool,
    after_call: bool,
    metadata: EventMetadata,
}

struct CollectFunctionInstrumentationPoints<'a, 'tcx: 'a> {
    tcx: TyCtxt<'tcx>,
    body: &'a Body<'tcx>,
    runtime_crate_did: DefId,

    instrumentation_points: RefCell<Vec<InstrumentationPoint<'tcx>>>,

    rvalue_dest: Option<Place<'a>>,
}

impl<'a, 'tcx: 'a> CollectFunctionInstrumentationPoints<'a, 'tcx> {
    /// Queues insertion of a call to `func`
    ///
    /// The call will be inserted before the statement at index `statement_idx`
    /// in `block`. If `statement_idx` is the number of statements in the block,
    /// the call will be inserted at the end of the block.
    ///
    /// `func` must not unwind, as it will have no cleanup destination.
    fn add_instrumentation_point(
        &self,
        loc: Location,
        func: DefId,
        args: Vec<InstrumentationOperand<'tcx>>,
        is_cleanup: bool,
        after_call: bool,
        metadata: EventMetadata,
    ) {
        let id = self.instrumentation_points.borrow().len();
        self.instrumentation_points
            .borrow_mut()
            .push(InstrumentationPoint {
                id,
                loc,
                func,
                args,
                is_cleanup,
                after_call,
                metadata,
            })
    }

    fn into_instrumentation_points(mut self) -> Vec<InstrumentationPoint<'tcx>> {
        // Sort by reverse location so that we can split blocks without
        // perturbing future statement indices
        self.instrumentation_points
            .get_mut()
            .sort_unstable_by(|a, b| {
                b.loc
                    .cmp(&a.loc)
                    .then(b.after_call.cmp(&a.after_call))
                    .then(b.id.cmp(&a.id))
            });
        self.instrumentation_points.into_inner()
    }

    fn find_instrumentation_def(&self, name: Symbol) -> Option<DefId> {
        find_instrumentation_def(self.tcx, self.runtime_crate_did, name)
    }

    fn should_instrument(&self, local: Local, context: PlaceContext) -> bool {
        let is_unsafe_ptr = self.body.local_decls[local].ty.is_unsafe_ptr();
        is_unsafe_ptr && context.is_use()
    }

    fn func_hash(&self) -> mir_loc::DefPathHash {
        self.tcx.def_path_hash(self.body.source.def_id()).convert()
    }
}

fn to_mir_place(place: &Place) -> MirPlace {
    MirPlace {
        local: place.local.as_u32().into(),
        projection: place
            .projection
            .iter()
            .map(|p| match p {
                ProjectionElem::Deref => MirProjection::Deref,
                ProjectionElem::Field(field_id, _) => MirProjection::Field(field_id.into()),
                ProjectionElem::Index(local) => MirProjection::Index(local.into()),
                _ => MirProjection::Unsupported,
            })
            .collect(),
    }
}

// gets the one and only input Place, if applicable
fn rv_place<'tcx>(rv: &'tcx Rvalue) -> Option<Place<'tcx>> {
    match rv {
        Rvalue::Use(op) => op.place(),
        Rvalue::Repeat(op, _) => op.place(),
        Rvalue::Ref(_, _, p) => Some(*p),
        // ThreadLocalRef
        Rvalue::AddressOf(_, p) => Some(*p),
        Rvalue::Len(p) => Some(*p),
        Rvalue::Cast(_, op, _) => op.place(),
        // BinaryOp
        // CheckedBinaryOp
        // NullaryOp
        Rvalue::UnaryOp(_, op) => op.place(),
        Rvalue::Discriminant(p) => Some(*p),
        // Aggregate
        Rvalue::ShallowInitBox(op, _) => op.place(),
        _ => None,
    }
}

impl<'a, 'tcx: 'a> Visitor<'tcx> for CollectFunctionInstrumentationPoints<'a, 'tcx> {
    fn visit_place(&mut self, place: &Place<'tcx>, context: PlaceContext, location: Location) {
        self.super_place(place, context, location);
        let _field_fn = self
            .find_instrumentation_def(Symbol::intern("ptr_field"))
            .expect("Could not find pointer field hook");
        let load_fn = self
            .find_instrumentation_def(Symbol::intern("ptr_load"))
            .expect("Could not find pointer load hook");

        // Instrument field projections on raw-ptr places
        if self.should_instrument(place.local, context)
            && self.body.local_decls[place.local].ty.is_unsafe_ptr()
            && !place.projection.is_empty()
        {
            for (pid, (_base, elem)) in place.iter_projections().enumerate() {
                if let PlaceElem::Field(field, _) = elem {
                    let field_fn = self
                        .find_instrumentation_def(Symbol::intern("ptr_field"))
                        .expect("Could not find pointer field hook");

                    let destination = if pid == place.projection.len() - 1 {
                        self.rvalue_dest.as_ref().map(to_mir_place)
                    } else {
                        None
                    };

                    // Projecting a field; trace the local of the original place as well as the field idx
                    self.add_instrumentation_point(
                        location,
                        field_fn,
                        vec![
                            InstrumentationOperand::RawPtr(Operand::Copy(place.local.into())),
                            InstrumentationOperand::AddressUsize(make_const(
                                self.tcx,
                                field.as_u32(),
                            )),
                        ],
                        false,
                        false,
                        EventMetadata {
                            source: Some(to_mir_place(place)),
                            destination,
                            transfer_kind: TransferKind::None,
                        },
                    );
                }
            }

            if place.is_indirect() && !context.is_mutating_use() {
                // Place is loading from a raw ptr; trace the raw ptr
                self.add_instrumentation_point(
                    location,
                    load_fn,
                    vec![InstrumentationOperand::RawPtr(Operand::Copy(
                        place.local.into(),
                    ))],
                    false,
                    false,
                    EventMetadata {
                        source: Some(to_mir_place(place)),
                        destination: None,
                        transfer_kind: TransferKind::None,
                    },
                );
            }
        }
    }

    fn visit_statement(&mut self, statement: &Statement<'tcx>, mut location: Location) {
        let copy_fn = self
            .find_instrumentation_def(Symbol::intern("ptr_copy"))
            .expect("Could not find pointer copy hook");
        let ref_copy_fn = self
            .find_instrumentation_def(Symbol::intern("ref_copy"))
            .expect("Could not find ref copy hook");
        let addr_local_fn = self
            .find_instrumentation_def(Symbol::intern("addr_of_local"))
            .expect("Could not find addr_of_local hook");
        let ptr_contrive_fn = self
            .find_instrumentation_def(Symbol::intern("ptr_contrive"))
            .expect("Could not find addr_of_local hook");
        let ptr_to_int_fn = self
            .find_instrumentation_def(Symbol::intern("ptr_to_int"))
            .expect("Could not find addr_of_local hook");
        let load_value_fn = self
            .find_instrumentation_def(Symbol::intern("load_value"))
            .expect("Could not find pointer load hook");
        let store_value_fn = self
            .find_instrumentation_def(Symbol::intern("store_value"))
            .expect("Could not find pointer load hook");
        let store_fn = self
            .find_instrumentation_def(Symbol::intern("ptr_store"))
            .expect("Could not find pointer store hook");

        if let StatementKind::Assign(assign) = &statement.kind {
            println!("statement: {:?}", statement);
            let dest = assign.0;
            let value = &assign.1;

            self.visit_place(
                &dest,
                PlaceContext::MutatingUse(MutatingUseContext::Store),
                location,
            );

            self.rvalue_dest = Some(dest);
            self.visit_rvalue(value, location);
            self.rvalue_dest = None;

            if dest.is_indirect() {
                // Strip all derefs to set base_dest to the pointer that is deref'd
                let mut base_dest = dest;
                let mut place_ref = base_dest.as_ref();
                while let Some((cur_ref, proj)) = place_ref.last_projection() {
                    if let ProjectionElem::Deref = proj {
                        base_dest = Place {
                            local: cur_ref.local,
                            projection: self.tcx.intern_place_elems(cur_ref.projection),
                        };
                    }
                    place_ref = cur_ref;
                }

                // Storing a raw pointer in an indirect destination; trace the destination
                let base_dest_ty = base_dest.ty(&self.body.local_decls, self.tcx).ty;
                self.add_instrumentation_point(
                    location,
                    store_fn,
                    vec![InstrumentationOperand::from_type(
                        Operand::Copy(base_dest),
                        &base_dest_ty,
                    )],
                    false,
                    false,
                    EventMetadata {
                        source: Some(to_mir_place(&dest)),
                        destination: None,
                        transfer_kind: TransferKind::None,
                    },
                );
                if value.ty(&self.body.local_decls, self.tcx).is_unsafe_ptr() {
                    let mut loc = location;
                    loc.statement_index += 1;
                    // Stored value is a raw pointer; trace the destination
                    self.add_instrumentation_point(
                        loc,
                        store_value_fn,
                        vec![InstrumentationOperand::RawPtr(Operand::Copy(dest))],
                        false,
                        false,
                        EventMetadata {
                            source: rv_place(value).map(|p| to_mir_place(&p)),
                            destination: Some(to_mir_place(&dest)),
                            transfer_kind: TransferKind::None,
                        },
                    );
                }
            } else if value.ty(&self.body.local_decls, self.tcx).is_integral() {
                if let Rvalue::Cast(_, op, _) = value {
                    if let Some(p) = op.place() {
                        if !p.is_indirect()
                            && p.ty(&self.body.local_decls, self.tcx).ty.is_unsafe_ptr()
                        {
                            // Cast from raw pointer to usize; trace the pointer being casted
                            self.add_instrumentation_point(
                                location,
                                ptr_to_int_fn,
                                vec![InstrumentationOperand::RawPtr(Operand::Copy(
                                    p.local.into(),
                                ))],
                                false,
                                false,
                                EventMetadata {
                                    source: Some(to_mir_place(&p)),
                                    destination: None,
                                    transfer_kind: TransferKind::None,
                                },
                            );
                        }
                    }
                }
            } else if value.ty(&self.body.local_decls, self.tcx).is_unsafe_ptr() {
                if let Rvalue::Use(p) = value {
                    location.statement_index += 1;
                    if p.place().map(|p| p.is_indirect()).unwrap_or(false) {
                        // We're dereferencing a pointer, the result of which is another pointer;
                        // trace the destination
                        let mut loc = location;
                        loc.statement_index += 1;
                        self.add_instrumentation_point(
                            location,
                            load_value_fn,
                            vec![InstrumentationOperand::RawPtr(Operand::Copy(dest))],
                            false,
                            false,
                            EventMetadata {
                                source: None,
                                destination: Some(to_mir_place(&dest)),
                                transfer_kind: TransferKind::None,
                            },
                        );
                    } else {
                        // Copying a pointer to another place; trace the destination
                        self.add_instrumentation_point(
                            location,
                            copy_fn,
                            vec![InstrumentationOperand::RawPtr(Operand::Copy(dest))],
                            false,
                            false,
                            EventMetadata {
                                source: p.place().as_ref().map(to_mir_place),
                                destination: Some(to_mir_place(&dest)),
                                transfer_kind: TransferKind::None,
                            },
                        );
                    }
                } else if let Rvalue::Cast(_, p, _) = value {
                    location.statement_index += 1;
                    if p.ty(&self.body.local_decls, self.tcx).is_integral() {
                        // Casting integer to a pointer; trace the destination
                        self.add_instrumentation_point(
                            location,
                            ptr_contrive_fn,
                            vec![InstrumentationOperand::RawPtr(Operand::Copy(dest))],
                            false,
                            false,
                            EventMetadata {
                                source: p.place().as_ref().map(to_mir_place),
                                destination: Some(to_mir_place(&dest)),
                                transfer_kind: TransferKind::None,
                            },
                        );
                    } else {
                        // Casting between pointer types; trace the destination
                        self.add_instrumentation_point(
                            location,
                            copy_fn,
                            vec![InstrumentationOperand::RawPtr(Operand::Copy(dest))],
                            false,
                            false,
                            EventMetadata {
                                source: p.place().as_ref().map(to_mir_place),
                                destination: Some(to_mir_place(&dest)),
                                transfer_kind: TransferKind::None,
                            },
                        );
                    }
                } else if let Rvalue::AddressOf(_, p) = value {
                    // Instrument which local's address is taken
                    location.statement_index += 1;
                    self.add_instrumentation_point(
                        location,
                        addr_local_fn,
                        vec![
                            InstrumentationOperand::RawPtr(Operand::Copy(dest)),
                            InstrumentationOperand::AddressUsize(make_const(
                                self.tcx,
                                p.local.as_u32(),
                            )),
                        ],
                        false,
                        false,
                        EventMetadata {
                            source: Some(to_mir_place(p)),
                            destination: Some(to_mir_place(&dest)),
                            transfer_kind: TransferKind::None,
                        },
                    );
                }
            } else if value.ty(&self.body.local_decls, self.tcx).is_region_ptr() {
                // Rhs is a ref
                /// Used to strip initital deref from projection sequences
                fn pop_one_projection<'tcx>(
                    p: &Place<'tcx>,
                    tcx: TyCtxt<'tcx>,
                ) -> Option<Place<'tcx>> {
                    if p.projection.is_empty() {
                        return None;
                    }
                    Some(Place {
                        local: p.local,
                        projection: tcx.intern_place_elems(&p.projection[..p.projection.len() - 1]),
                    })
                }
                if let Rvalue::Ref(_, bkind, p) = value {
                    let instr_operand = if let BorrowKind::Mut { .. } = bkind {
                        // For mutable borrows (let _n = &mut place), create a parallel binding that takes
                        // a raw pointer to the same place, without involving _n

                        // Remove outer deref if present, so we turn `&mut *x` into `addr_of!(x)` rather
                        // than `addr_of!(*x)`
                        let arg = match p.iter_projections().last() {
                            Some((_, ProjectionElem::Deref)) => {
                                let sans_proj = pop_one_projection(p, self.tcx)
                                    .expect("expected but did not find deref projection");
                                Operand::Copy(sans_proj)
<<<<<<< HEAD
                            }
                            _ => Operand::Copy(p.clone()),
=======
                            },
                            _ => Operand::Copy(*p),
>>>>>>> a8def2ce
                        };

                        // We do not increment the statement index because we want to take a raw ptr
                        // prior to the existing stmt that takes a mutable pointer
                        // location.statement_index += 1;

                        // Instrument mutable borrows by addr_of! on the place to be borrowed
                        InstrumentationOperand::Place(arg)
                    } else {
                        // Instrument immutable borrows by tracing the reference itself
                        location.statement_index += 1;
                        InstrumentationOperand::Reference(Operand::Copy(dest))
                    };
                    self.add_instrumentation_point(
                        location,
                        ref_copy_fn,
                        vec![instr_operand],
                        false,
                        false,
                        EventMetadata {
                            source: Some(to_mir_place(p)),
                            destination: Some(to_mir_place(&dest)),
                            transfer_kind: TransferKind::None,
                        },
                    );
                }
            }
        } else {
            self.super_statement(statement, location);
        }
    }

    fn visit_terminator(&mut self, terminator: &Terminator<'tcx>, mut location: Location) {
        self.super_terminator(terminator, location);

        let arg_fn = self
            .find_instrumentation_def(Symbol::intern("ptr_copy"))
            .expect("Could not find pointer arg hook");

        let ret_fn = self
            .find_instrumentation_def(Symbol::intern("ptr_ret"))
            .expect("Could not find pointer ret hook");

        match &terminator.kind {
            TerminatorKind::Call {
                func,
                args,
                destination,
                ..
            } => {
                let mut arg_local = mir_loc::Local { index: 1 };
                let is_hook = {
                    if let ty::FnDef(def_id, _) = func.ty(self.body, self.tcx).kind() {
                        let fn_name = self.tcx.item_name(*def_id);
                        HOOK_FUNCTIONS.contains(&fn_name.as_str())
                    } else {
                        false
                    }
                };
                let transfer_kind =
                    if let &ty::FnDef(def_id, _) = func.ty(self.body, self.tcx).kind() {
                        TransferKind::Arg(self.tcx.def_path_hash(def_id).convert())
                    } else {
                        TransferKind::None
                    };
                if !is_hook {
                    for arg in args {
                        if let Some(place) = arg.place() {
                            if self.body.local_decls[place.local].ty.is_unsafe_ptr() {
                                println!("visiting terminator arg {:?}", place);
                                // Block terminator is a non-hook fn call; trace any raw-ptr args
                                self.add_instrumentation_point(
                                    location,
                                    arg_fn,
                                    vec![InstrumentationOperand::RawPtr(Operand::Copy(place))],
                                    false,
                                    false,
                                    EventMetadata {
                                        source: Some(to_mir_place(&place)),
                                        destination: Some(MirPlace {
                                            local: arg_local,
                                            projection: vec![],
                                        }),
                                        transfer_kind,
                                    },
                                );
                            }
                        }
                        arg_local.index += 1;
                    }
                }
                if let &ty::FnDef(def_id, _) = func.ty(self.body, self.tcx).kind() {
                    if destination.is_some() {
                        println!("term: {:?}", terminator.kind);
                        let fn_name = self.tcx.item_name(def_id);
                        // println!(
                        //     "visiting func {:?}, {:?}",
                        //     fn_name,
                        //     self.tcx.def_path_hash(*def_id)
                        // );
                        if HOOK_FUNCTIONS.contains(&fn_name.as_str()) {
                            let func_def_id = self
                                .find_instrumentation_def(fn_name)
                                .expect("Could not find instrumentation hook function");

                            // Hooked function called; trace args
                            self.add_instrumentation_point(
                                location,
                                func_def_id,
                                args.iter()
                                    .map(|arg| {
                                        InstrumentationOperand::from_type(
                                            arg.clone(),
                                            &arg.ty(self.body, self.tcx),
                                        )
                                    })
                                    .collect(),
                                false,
                                /* after_call: */ true,
                                EventMetadata {
                                    // TODO: hook-specific sources
                                    source: args
                                        .clone()
                                        .iter()
                                        .map(|op| to_mir_place(&op.place().unwrap()))
                                        .next(),
                                    // FIXME: hooks have sources
                                    destination: destination.map(|d| to_mir_place(&d.0)),
                                    transfer_kind: TransferKind::Ret(self.func_hash()),
                                },
                            );
                        } else if destination
                            .unwrap()
                            .0
                            .ty(&self.body.local_decls, self.tcx)
                            .ty
                            .is_unsafe_ptr()
                        {
                            location.statement_index = 0;
                            location.block = destination.unwrap().1;
                            // Non-hooked fn with raw-ptr result called; trace destination
                            self.add_instrumentation_point(
                                location,
                                arg_fn,
                                vec![InstrumentationOperand::RawPtr(Operand::Copy(
                                    destination.unwrap().0,
                                ))],
                                false,
                                false,
                                EventMetadata {
                                    source: Some(to_mir_place(&Local::from_u32(0).into())),
                                    destination: destination.map(|d| to_mir_place(&d.0)),
                                    transfer_kind: TransferKind::Ret(
                                        self.tcx.def_path_hash(def_id).convert(),
                                    ),
                                },
                            );
                        }
                    }
                }
            }
            TerminatorKind::Return => {
                let place = Place::return_place();
                if self.body.local_decls[place.local].ty.is_unsafe_ptr() {
                    // Function returned raw ptr; trace the return place
                    self.add_instrumentation_point(
                        location,
                        ret_fn,
                        vec![InstrumentationOperand::RawPtr(Operand::Copy(place))],
                        false,
                        false,
                        EventMetadata::default(),
                    );
                }
            }
            _ => (),
        }
    }
}

fn find_instrumentation_def(tcx: TyCtxt, runtime_crate_did: DefId, name: Symbol) -> Option<DefId> {
    Some(
        tcx.module_children(runtime_crate_did)
            .iter()
            .find(|child| child.ident.name == name)?
            .res
            .def_id(),
    )
}

fn make_const(tcx: TyCtxt, idx: u32) -> Operand {
    Operand::Constant(Box::new(Constant {
        span: DUMMY_SP,
        user_ty: None,
        literal: ty::Const::from_bits(tcx, idx.into(), ParamEnv::empty().and(tcx.types.u32)).into(),
    }))
}

fn instrument_body<'tcx>(
    state: &InstrumentMemoryOps,
    tcx: TyCtxt<'tcx>,
    body: &mut Body<'tcx>,
    body_did: DefId,
) {
    let body_def_hash = tcx.def_path_hash(body_did);

    let runtime_crate = tcx
        .crates(())
        .iter()
        .cloned()
        .find(|&krate| tcx.crate_name(krate).as_str() == "c2rust_analysis_rt")
        .unwrap();

    let runtime_crate_did = DefId {
        krate: runtime_crate,
        index: CRATE_DEF_INDEX,
    };

    let mut collect_points = CollectFunctionInstrumentationPoints {
        tcx,
        body,
        runtime_crate_did,

        instrumentation_points: RefCell::new(vec![]),
        rvalue_dest: None,
    };
    collect_points.visit_body(body);
    apply_instrumentation(
        state,
        &collect_points.into_instrumentation_points(),
        tcx,
        body,
        body_def_hash,
    );

    // Apply `main`-specific instrumentation if this fn is main
    let main_did = tcx.entry_fn(()).map(|(def_id, _)| def_id);
    if Some(body_did) == main_did {
        instrument_entry_fn(tcx, runtime_crate_did, body);
    }
}

/// Add initialization code to the body of a function known to be the binary entrypoint
fn instrument_entry_fn<'tcx>(tcx: TyCtxt<'tcx>, runtime_crate_did: DefId, body: &mut Body<'tcx>) {
    let init_fn_did =
        find_instrumentation_def(tcx, runtime_crate_did, Symbol::intern("initialize"))
            .expect("Could not find instrumentation context constructor definition");

    let fini_fn_did = find_instrumentation_def(tcx, runtime_crate_did, Symbol::intern("finalize"))
        .expect("Could not find instrumentation context constructor definition");

    let _ = insert_call(tcx, body, START_BLOCK, 0, init_fn_did, vec![]);

    let mut return_blocks = vec![];
    let mut resume_blocks = vec![];
    for (block, block_data) in body.basic_blocks().iter_enumerated() {
        match &block_data.terminator().kind {
            TerminatorKind::Return => {
                return_blocks.push(block);
            }
            TerminatorKind::Resume => {
                resume_blocks.push(block);
            }
            _ => {}
        }
    }

    for block in return_blocks {
        let _ = insert_call(tcx, body, block, 0, fini_fn_did, vec![]);
    }
    for block in resume_blocks {
        let _ = insert_call(tcx, body, block, 0, fini_fn_did, vec![]);
    }
}

/// Rewrite the body to apply the specified instrumentation points
fn apply_instrumentation<'tcx>(
    state: &InstrumentMemoryOps,
    points: &[InstrumentationPoint<'tcx>],
    tcx: TyCtxt<'tcx>,
    body: &mut Body<'tcx>,
    body_def: DefPathHash,
) {
    for point in points {
        let &InstrumentationPoint {
            id: _id,
            loc,
            func,
            ref args,
            is_cleanup,
            after_call,
            ref metadata,
        } = point;
        let mut args = args.clone();

        if let TransferKind::Arg(def_path_hash) = metadata.transfer_kind {
            let callee_id = tcx.def_path_hash_to_def_id(def_path_hash.convert(), &mut || {
                panic!("cannot find DefId of callee func hash")
            });
            state.functions.lock().unwrap().insert(
                tcx.def_path_hash(callee_id).convert(),
                tcx.item_name(callee_id).to_string(),
            );
        }

        // Add the MIR location as the first argument to the instrumentation function
        let loc_idx = state.get_mir_loc_idx(body_def, loc, metadata.clone());
        args.insert(
            0,
            InstrumentationOperand::AddressUsize(make_const(tcx, loc_idx)),
        );

        let (blocks, locals) = body.basic_blocks_and_local_decls_mut();
        let mut extra_statements = None;
        if after_call {
            let call = blocks[loc.block].terminator_mut();
            let ret_value = if let TerminatorKind::Call {
                destination: Some((place, _next_block)),
                args,
                ..
            } = &mut call.kind
            {
                // Make the call operands copies so we don't reuse a moved value
                args.iter_mut().for_each(|arg| *arg = arg.to_copy());

                let place_ty = &place.ty(locals, tcx).ty;
                // The return type of a hooked fn is always a raw ptr or unit
                if place_ty.is_unit() {
                    // It's somewhat wrong to call unit an AddressUsize, but it has the pass-through
                    // semantics we want
                    InstrumentationOperand::AddressUsize(Operand::Copy(*place))
                } else {
                    assert!(place_ty.is_unsafe_ptr());
                    InstrumentationOperand::RawPtr(Operand::Copy(*place))
                }
            } else {
                panic!(
                    "Expected a call terminator in block to instrument, found: {:?}",
                    call
                );
            };

            if let Some((casts, cast_local)) = cast_ptr_to_usize(tcx, locals, &ret_value) {
                extra_statements = Some(casts);
                args.push(InstrumentationOperand::AddressUsize(cast_local));
            } else {
                args.push(ret_value);
            }
        }

        let (successor_block, _) =
            insert_call(tcx, body, loc.block, loc.statement_index, func, args);

        let blocks = body.basic_blocks_mut();
        if after_call {
            // Swap the newly inserted instrumentation call to the following
            // block and move the original call back to the current block
            let mut instrument_call = blocks[loc.block].terminator.take().unwrap();
            let orig_call = blocks[successor_block].terminator_mut();
            if let (
                TerminatorKind::Call {
                    destination: Some((_, instrument_dest)),
                    ..
                },
                TerminatorKind::Call {
                    destination: Some((_, orig_dest)),
                    ..
                },
            ) = (&mut instrument_call.kind, &mut orig_call.kind)
            {
                mem::swap(instrument_dest, orig_dest);
            }
            let orig_call = mem::replace(orig_call, instrument_call);
            blocks[loc.block].terminator = Some(orig_call);

            if let Some(stmts) = extra_statements {
                blocks[successor_block].statements.extend(stmts);
            }
        }

        if is_cleanup {
            blocks[successor_block].is_cleanup = true;
        }
    }
}

/// Inserts a call to `func`.
///
/// The call will be inserted before the statement at index `statement_idx`
/// in `block`. If `statement_idx` is the number of statements in the block,
/// the call will be inserted at the end of the block.
///
/// `func` must not unwind, as it will have no cleanup destination. Returns
/// the successor basic block and the local slot for the inserted call's
/// return value.
fn insert_call<'tcx>(
    tcx: TyCtxt<'tcx>,
    body: &mut Body<'tcx>,
    block: BasicBlock,
    statement_index: usize,
    func: DefId,
    mut args: Vec<InstrumentationOperand<'tcx>>,
) -> (BasicBlock, Local) {
    println!("ST: {:?}", statement_index);
    let (blocks, locals) = body.basic_blocks_and_local_decls_mut();

    let successor_stmts = blocks[block].statements.split_off(statement_index);
    let successor_terminator = blocks[block].terminator.take();
    let successor_block = blocks.push(BasicBlockData {
        statements: successor_stmts,
        terminator: successor_terminator,
        is_cleanup: blocks[block].is_cleanup,
    });

    for arg in &mut args {
        if let Some((cast_stmts, cast_local)) = cast_ptr_to_usize(tcx, locals, arg) {
            *arg = InstrumentationOperand::AddressUsize(cast_local);
            blocks[block]
                .statements
                .splice(statement_index..statement_index, cast_stmts);
        }
    }

    let fn_sig = tcx.fn_sig(func);
    let fn_sig = tcx.liberate_late_bound_regions(func, fn_sig);

    let ret_local = locals.push(LocalDecl::new(fn_sig.output(), DUMMY_SP));
    let func = Operand::function_handle(tcx, func, ty::List::empty(), DUMMY_SP);

    let call = Terminator {
        kind: TerminatorKind::Call {
            func,
            args: args.iter().map(|arg| arg.inner()).collect(),
            destination: Some((ret_local.into(), successor_block)),
            cleanup: None,
            from_hir_call: true,
            fn_span: DUMMY_SP,
        },
        source_info: SourceInfo::outermost(DUMMY_SP),
    };
    blocks[block].terminator.replace(call);

    (successor_block, ret_local)
}

/// Cast an argument from pointer to usize, if needed.
///
/// Casts `arg` to `usize` if needed, returning the cast statement and new,
/// `usize` typed operand if the cast was needed. This cast statement must be
/// inserted into the function's body before the new operand is used. `arg` will
/// be used as a copy in the new statement, so this statement must be inserted
/// in a position where `arg` is alive.
fn cast_ptr_to_usize<'tcx>(
    tcx: TyCtxt<'tcx>,
    locals: &mut IndexVec<Local, LocalDecl<'tcx>>,
    arg: &InstrumentationOperand<'tcx>,
) -> Option<(Vec<Statement<'tcx>>, Operand<'tcx>)> {
    let mut new_stmts = vec![];

    let arg_ty = arg.inner().ty(locals, tcx);

    let ptr = match arg {
        // If we were given an address as a usize, no conversion is necessary
        InstrumentationOperand::AddressUsize(_arg) => {
            assert!(
                arg_ty.is_integral() || arg_ty.is_unit(),
                "{:?}: {:?} is not of integral or unit type",
                arg,
                arg_ty
            );
            return None;
        }
        // From a reference `r`, cast through raw ptr to usize: `r as *mut _ as usize`
        InstrumentationOperand::Reference(arg) => {
            assert!(arg_ty.is_region_ptr());
            let inner_ty = arg_ty.builtin_deref(false).unwrap();

            let raw_ptr_ty = tcx.mk_ptr(inner_ty);
            let raw_ptr_local = locals.push(LocalDecl::new(raw_ptr_ty, DUMMY_SP));

            let mut deref = arg.place().expect("Can't get the address of a constant");
            let mut projs = Vec::with_capacity(deref.projection.len() + 1);
            projs.extend(deref.projection);
            projs.push(ProjectionElem::Deref);
            deref.projection = tcx.intern_place_elems(&*projs);
            let cast_stmt = Statement {
                source_info: SourceInfo::outermost(DUMMY_SP),
                kind: StatementKind::Assign(Box::new((
                    raw_ptr_local.into(),
                    Rvalue::AddressOf(inner_ty.mutbl, deref),
                ))),
            };
            new_stmts.push(cast_stmt);
            Operand::Move(raw_ptr_local.into())
        }
        // From a raw pointer `r`, cast: `r as usize`
        InstrumentationOperand::RawPtr(arg) => {
            assert!(
                arg_ty.is_unsafe_ptr(),
                "{:?}: {:?} is not an unsafe ptr",
                arg,
                arg_ty
            );
            arg.to_copy()
        }
        // From a place to which a reference is also constructed, create a raw
        // ptr with `addr_of!`
        InstrumentationOperand::Place(arg) => {
            let arg_ty = arg.ty(locals, tcx);
            let inner_ty = ty::TypeAndMut {
                ty: arg_ty,
                mutbl: Mutability::Not,
            };

            let raw_ptr_ty = tcx.mk_ptr(inner_ty);
            let raw_ptr_local = locals.push(LocalDecl::new(raw_ptr_ty, DUMMY_SP));

            let arg_place = arg
                .place()
                .expect("Can't get the address of a constant");
            let addr_of_stmt = Statement {
                source_info: SourceInfo::outermost(DUMMY_SP),
                kind: StatementKind::Assign(Box::new((
                    raw_ptr_local.into(),
                    Rvalue::AddressOf(inner_ty.mutbl, arg_place),
                ))),
            };
            new_stmts.push(addr_of_stmt);
            Operand::Move(raw_ptr_local.into())
        }
    };

    // Cast the raw ptr to a usize before passing to the
    // instrumentation function
    let usize_ty = tcx.mk_mach_uint(ty::UintTy::Usize);
    let casted_local = locals.push(LocalDecl::new(usize_ty, DUMMY_SP));
    let casted_arg = Operand::Move(casted_local.into());
    let cast_stmt = Statement {
        source_info: SourceInfo::outermost(DUMMY_SP),
        kind: StatementKind::Assign(Box::new((
            casted_local.into(),
            Rvalue::Cast(CastKind::Misc, ptr, usize_ty),
        ))),
    };
    new_stmts.push(cast_stmt);
    Some((new_stmts, casted_arg))
}<|MERGE_RESOLUTION|>--- conflicted
+++ resolved
@@ -580,13 +580,8 @@
                                 let sans_proj = pop_one_projection(p, self.tcx)
                                     .expect("expected but did not find deref projection");
                                 Operand::Copy(sans_proj)
-<<<<<<< HEAD
-                            }
-                            _ => Operand::Copy(p.clone()),
-=======
                             },
                             _ => Operand::Copy(*p),
->>>>>>> a8def2ce
                         };
 
                         // We do not increment the statement index because we want to take a raw ptr
