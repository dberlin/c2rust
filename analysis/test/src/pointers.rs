<<<<<<< HEAD
#![allow(
    dead_code,
    mutable_transmutes,
    non_camel_case_types,
    non_snake_case,
    non_upper_case_globals,
    unused_assignments,
    unused_mut
)]
#![feature(const_raw_ptr_to_usize_cast)]
extern crate libc;
=======
#![allow(dead_code,
         mutable_transmutes,
         non_camel_case_types,
         non_snake_case,
         non_upper_case_globals,
         unused_assignments,
         unused_mut)]
>>>>>>> 04351ade
extern "C" {
    #[no_mangle]
    fn malloc(_: libc::c_ulong) -> *mut libc::c_void;
    #[no_mangle]
    fn calloc(_: libc::c_ulong, _: libc::c_ulong) -> *mut libc::c_void;
    #[no_mangle]
    fn realloc(_: *mut libc::c_void, _: libc::c_ulong) -> *mut libc::c_void;
    #[no_mangle]
    fn reallocarray(__ptr: *mut libc::c_void, __nmemb: size_t, __size: size_t)
        -> *mut libc::c_void;
    #[no_mangle]
    fn free(__ptr: *mut libc::c_void);
    #[no_mangle]
    fn printf(_: *const libc::c_char, _: ...) -> libc::c_int;
}

use libc::*;
use std::mem;
pub type size_t = libc::c_ulong;
#[derive(Copy, Clone)]
#[repr(C)]
pub struct T {
    pub field: libc::c_int,
    pub field2: libc::c_ulong,
    pub field3: *const S,
    pub field4: libc::c_int,
}
#[derive(Copy, Clone)]
#[repr(C)]
pub struct S {
    pub field: libc::c_int,
    pub field2: libc::c_ulong,
    pub field3: *const S,
    pub field4: T,
}
#[no_mangle]
pub static mut global: *mut S = 0 as *const S as *mut S;
#[no_mangle]
pub unsafe extern "C" fn malloc_wrapper(mut size: size_t) -> *mut libc::c_void {
    return malloc(size);
}
#[no_mangle]
pub unsafe extern "C" fn recur(x: libc::c_int, s: *mut S) {
    if x == 0 {
        return free(s as *mut libc::c_void);
    }

    recur(x - 1, s);
    let y = s;
}
#[no_mangle]
pub unsafe extern "C" fn simple() {
    let mut x = malloc(mem::size_of::<S>() as c_ulong) as *mut S;
    let y = malloc(mem::size_of::<S>() as c_ulong) as *mut S;
    let z = std::ptr::addr_of!((*x).field);
    x = y;
    (*x).field = 10i32;
    (*y).field = (*x).field;
    (*x).field2 = 9u64;
    let k = (*x).field;
    let z = std::ptr::addr_of!((*x).field2);
    (*x).field3 = std::ptr::addr_of!(*x) as *const S;
    recur(3, x);
    let s = *y;
    *x = s;
}
#[no_mangle]
pub unsafe extern "C" fn simple1() {
    let mut x = malloc(mem::size_of::<S>() as c_ulong) as *mut S;
    let z = realloc(x as *mut libc::c_void, mem::size_of::<S>() as c_ulong) as *mut S;

    let x_copy = z;
    (*x_copy).field = 10i32;
    let x_copy_2 = z;
    let x_copy_copy = x_copy;
    let addr_of_copy = std::ptr::addr_of!(x_copy_copy);
    let i_cast = x as usize;
    let x_from_int = i_cast as *const libc::c_void;
    free(x as *mut libc::c_void);
}

#[repr(C)]
pub struct buffer {
    pub ptr: *mut libc::c_char,
    pub used: uint32_t,
    pub size: uint32_t,
}
#[repr(C)]
pub struct chunk {
    mem: *mut buffer,
    offset: off_t,
}
pub unsafe extern "C" fn lighttpd_test(c: *mut chunk) {
    let mut chunks: [iovec; 32] = [iovec {
        iov_base: 0 as *mut libc::c_void,
        iov_len: 0,
    }; 32];
    chunks[10].iov_base = ((*(*c).mem).ptr).offset((*c).offset as isize) as *mut libc::c_void;
}
#[no_mangle]
pub unsafe extern "C" fn exercise_allocator() {
    let mut s: *mut S = malloc(::std::mem::size_of::<S>() as libc::c_ulong) as *mut S;
    (*s).field = 10i32;
    printf(b"%i\n\x00" as *const u8 as *const libc::c_char, (*s).field);
    s = realloc(
        s as *mut libc::c_void,
        (2i32 as libc::c_ulong).wrapping_mul(::std::mem::size_of::<S>() as libc::c_ulong),
    ) as *mut S;
    (*s.offset(0isize)).field = 10i32;
    (*s.offset(1isize)).field = 11i32;
    let mut i: libc::c_int = 0i32;
    while i < 2i32 {
        printf(
            b"%i\n\x00" as *const u8 as *const libc::c_char,
            (*s.offset(i as isize)).field,
        );
        i += 1
    }
    s = reallocarray(
        s as *mut libc::c_void,
        3i32 as size_t,
        ::std::mem::size_of::<S>() as libc::c_ulong,
    ) as *mut S;
    (*s.offset(0isize)).field = 10i32;
    (*s.offset(1isize)).field = 11i32;
    (*s.offset(2isize)).field = 12i32;
    let mut i_0: libc::c_int = 0i32;
    while i_0 < 3i32 {
        printf(
            b"%i\n\x00" as *const u8 as *const libc::c_char,
            (*s.offset(i_0 as isize)).field,
        );
        i_0 += 1
    }
    free(s as *mut libc::c_void);
    s = calloc(
        4i32 as libc::c_ulong,
        ::std::mem::size_of::<S>() as libc::c_ulong,
    ) as *mut S;
    (*s.offset(0isize)).field = 10i32;
    (*s.offset(1isize)).field = 11i32;
    (*s.offset(2isize)).field = 12i32;
    (*s.offset(3isize)).field = 13i32;
    let mut i_1: libc::c_int = 0i32;
    while i_1 < 4i32 {
        printf(
            b"%i\n\x00" as *const u8 as *const libc::c_char,
            (*s.offset(i_1 as isize)).field,
        );
        i_1 += 1
    }
    free(s as *mut libc::c_void);
}
#[no_mangle]
pub unsafe extern "C" fn simple_analysis() {
    let mut s: *mut S = malloc(::std::mem::size_of::<S>() as libc::c_ulong) as *mut S;
    (*s).field = 10i32;
    printf(b"%i\n\x00" as *const u8 as *const libc::c_char, (*s).field);
    free(s as *mut libc::c_void);
}
#[no_mangle]
pub unsafe extern "C" fn inter_function_analysis() {
    let mut s: *mut S = malloc_wrapper(::std::mem::size_of::<S>() as libc::c_ulong) as *mut S;
    (*s).field = 11i32;
    printf(b"%i\n\x00" as *const u8 as *const libc::c_char, (*s).field);
    free(s as *mut libc::c_void);
}
#[no_mangle]
pub unsafe extern "C" fn analysis2_helper(mut s: *mut S) {
    printf(b"%i\n\x00" as *const u8 as *const libc::c_char, (*s).field);
}
#[no_mangle]
pub unsafe extern "C" fn analysis2() {
    let mut s: *mut S = malloc(::std::mem::size_of::<S>() as libc::c_ulong) as *mut S;
    (*s).field = 10i32;
    analysis2_helper(s);
    free(s as *mut libc::c_void);
}
#[no_mangle]
pub unsafe extern "C" fn no_owner(mut should_free: libc::c_int) {
    global = malloc(::std::mem::size_of::<S>() as libc::c_ulong) as *mut S;
    if 0 != should_free {
        free(global as *mut libc::c_void);
    };
}
#[no_mangle]
pub unsafe extern "C" fn invalid() {
    let mut s: *mut S = malloc(::std::mem::size_of::<S>() as libc::c_ulong) as *mut S;
    (*s).field = 10i32;
    global = s;
    printf(b"%i\n\x00" as *const u8 as *const libc::c_char, (*s).field);
    printf(
        b"%i\n\x00" as *const u8 as *const libc::c_char,
        (*global).field,
    );
    global = 0 as *mut S;
    free(s as *mut libc::c_void);
}
pub unsafe extern "C" fn testing() {
    let mut x = 10i32;
    let mut y = 32i32;
    let mut ptr = &mut x as *mut i32;
    let ref mut fresh1 = ptr;
    *fresh1 = &mut x as *mut i32;
}
#[no_mangle]
pub unsafe extern "C" fn test_malloc_free() {
    let s = malloc(::std::mem::size_of::<S>() as libc::c_ulong);
    free(s);
}
#[no_mangle]
pub unsafe extern "C" fn test_malloc_free_cast() {
    let s = malloc(::std::mem::size_of::<S>() as libc::c_ulong) as *mut S;
    free(s as *mut libc::c_void);
}
#[no_mangle]
pub unsafe extern "C" fn foo(bar: *mut libc::c_void) {
    let baz = bar;
}
#[no_mangle]
pub unsafe extern "C" fn test_arg() {
    let mut s = malloc(::std::mem::size_of::<S>() as libc::c_ulong);
    foo(s);
    let t = s;
}
#[no_mangle]
pub unsafe extern "C" fn foo_rec(n: i32, bar: *mut libc::c_void) -> *mut libc::c_void {
    if n != 0 {
        let x = foo_rec(n - 1, bar);
        let baz = x;
        return baz;
    }

    bar
}
#[no_mangle]
pub unsafe extern "C" fn test_arg_rec() {
    let mut s = malloc(::std::mem::size_of::<S>() as libc::c_ulong);
    let t = foo_rec(3, s);
}
#[no_mangle]
pub unsafe extern "C" fn test_realloc_reassign() {
    let mut s = malloc(::std::mem::size_of::<S>() as libc::c_ulong);
    s = realloc(s, 2 * mem::size_of::<S>() as c_ulong);
    free(s);
}
#[no_mangle]
pub unsafe extern "C" fn test_realloc_fresh() {
    let s = malloc(::std::mem::size_of::<S>() as libc::c_ulong);
    let p = realloc(s, mem::size_of::<S>() as c_ulong);
    free(p);
}
#[no_mangle]
pub unsafe extern "C" fn test_load_addr() {
    let s = malloc(::std::mem::size_of::<S>() as libc::c_ulong) as *mut S;
    let x = (*s);
    free(s as *mut libc::c_void);
}
#[no_mangle]
pub unsafe extern "C" fn test_overwrite() {
    let mut s = malloc(::std::mem::size_of::<S>() as libc::c_ulong);
    let t = malloc(::std::mem::size_of::<S>() as libc::c_ulong);
    s = t;
    free(s);
}
#[no_mangle]
pub unsafe extern "C" fn test_store_addr() {
    let s = malloc(::std::mem::size_of::<S>() as libc::c_ulong) as *mut S;
    (*s).field = 10i32;
    free(s as *mut libc::c_void);
}
#[no_mangle]
pub unsafe extern "C" fn test_load_other_store_self() {
    let s = malloc(::std::mem::size_of::<S>() as libc::c_ulong) as *mut S;
    let t = malloc(::std::mem::size_of::<S>() as libc::c_ulong) as *mut S;
    (*s).field = 10i32;
    (*t).field = (*s).field;
    free(s as *mut libc::c_void);
    free(t as *mut libc::c_void);
}
#[no_mangle]
pub unsafe extern "C" fn test_load_self_store_self() {
    let s = calloc(
        0i32 as libc::c_ulong,
        ::std::mem::size_of::<S>() as libc::c_ulong,
    ) as *mut S;
    (*s).field4.field4 = (*s).field4.field4;
    free(s as *mut libc::c_void);
}
#[no_mangle]
pub unsafe extern "C" fn test_load_self_store_self_inter() {
    let s = calloc(
        0i32 as libc::c_ulong,
        ::std::mem::size_of::<S>() as libc::c_ulong,
    ) as *mut S;
    let y = (*s).field;
    (*s).field = y;
    free(s as *mut libc::c_void);
}
#[no_mangle]
pub unsafe extern "C" fn test_ptr_int_ptr() {
    let mut s = malloc(::std::mem::size_of::<S>() as libc::c_ulong);
    let x = s as usize;
    s = x as *mut libc::c_void;
    free(s);
}
#[no_mangle]
pub unsafe extern "C" fn test_load_value() {
    let s = malloc(::std::mem::size_of::<S>() as libc::c_ulong);
    let ps = std::ptr::addr_of!(s);
    free(*ps);
}
#[no_mangle]
pub unsafe extern "C" fn test_store_value() {
    let mut s = malloc(::std::mem::size_of::<S>() as libc::c_ulong);
    let t = s;
    let mut ps = std::ptr::addr_of_mut!(s);
    *ps = t;
    free(s);
}
#[no_mangle]
pub unsafe extern "C" fn test_store_value_field() {
    let mut s = malloc(::std::mem::size_of::<S>() as libc::c_ulong) as *mut S;
    let t = malloc(::std::mem::size_of::<S>() as libc::c_ulong) as *mut S;
    (*t).field3 = s;
    (*s).field3 = (*t).field3;
    free(s as *mut libc::c_void);
}
#[no_mangle]
pub unsafe extern "C" fn test_load_value_store_value() {
    let mut s = malloc(::std::mem::size_of::<S>() as libc::c_ulong);
    let ps = std::ptr::addr_of_mut!(s);
    *ps = *ps;
    free(*ps);
}
#[no_mangle]
pub unsafe extern "C" fn insertion_sort(n: libc::c_int, p: *mut libc::c_int) {
    let mut i: libc::c_int = 1 as libc::c_int;
    while i < n {
        let tmp: libc::c_int = *p.offset(i as isize);
        let mut j: libc::c_int = i;
        while j > 0 as libc::c_int && *p.offset((j - 1 as libc::c_int) as isize) > tmp {
            *p.offset(j as isize) = *p.offset((j - 1 as libc::c_int) as isize);
            j -= 1
        }
        *p.offset(j as isize) = tmp;
        i += 1
    }
}
unsafe fn main_0(mut argc: libc::c_int, mut argv: *mut *mut libc::c_char) -> libc::c_int {
    // simple();
    // exercise_allocator();
    // simple_analysis();
    // analysis2();
    // inter_function_analysis();
    // no_owner(0i32);
    // no_owner(1i32);
    // invalid();
    // testing();
    // simple1();
    // lighttpd_test(std::ptr::null_mut());

    // test_malloc_free();
    // test_malloc_free_cast();
    // test_arg();
    // test_arg_rec();
    // test_realloc_reassign();
    // test_realloc_fresh();
    // test_load_addr();
    // test_overwrite();
    // test_store_addr();
    // test_load_other_store_self();
    test_load_self_store_self();
    // test_load_self_store_self_inter();
    // test_ptr_int_ptr();
    // test_load_value();
    // test_store_value();
    // test_store_value_field();
    // test_load_value_store_value();
    // let nums = &mut [2i32, 5i32, 3i32, 1i32, 6i32];
    // insertion_sort(nums.len() as libc::c_int, nums as *mut libc::c_int);
    return 0i32;
}
pub fn main() {
    let mut args: Vec<*mut libc::c_char> = Vec::new();
    for arg in ::std::env::args() {
        println!("{:?}", arg);
        args.push(
            ::std::ffi::CString::new(arg)
                .expect("Failed to convert argument into CString.")
                .into_raw(),
        );
    }
    args.push(::std::ptr::null_mut());
    unsafe {
        main_0(
            (args.len() - 1) as libc::c_int,
            args.as_mut_ptr() as *mut *mut libc::c_char,
        );
    }
}<|MERGE_RESOLUTION|>--- conflicted
+++ resolved
@@ -1,16 +1,3 @@
-<<<<<<< HEAD
-#![allow(
-    dead_code,
-    mutable_transmutes,
-    non_camel_case_types,
-    non_snake_case,
-    non_upper_case_globals,
-    unused_assignments,
-    unused_mut
-)]
-#![feature(const_raw_ptr_to_usize_cast)]
-extern crate libc;
-=======
 #![allow(dead_code,
          mutable_transmutes,
          non_camel_case_types,
@@ -18,7 +5,6 @@
          non_upper_case_globals,
          unused_assignments,
          unused_mut)]
->>>>>>> 04351ade
 extern "C" {
     #[no_mangle]
     fn malloc(_: libc::c_ulong) -> *mut libc::c_void;
