# C2Rust

## Translation

The `ast-exporter` extracts from a C file the abstract syntax tree and type information produced by
Clang and serializes it into CBOR files. The `ast-importer` consumes these CBOR files and generates
Rust source code preserving the semantics (as understood under C99) of the initial C program.

The translated Rust files will not depend directly on each other like
normal Rust modules. They will export and import functions through the C
API. These modules can be compiled together into a single static Rust
library.

<<<<<<< HEAD
There are several [known limitations](https://github.com/immunant/c2rust/wiki/Known-Limitations-of-Translation)
=======
There are several [known limitations](docs/known-limitations.md)
>>>>>>> 24953027
in this translator. Some of these restrictions come from limitations of
Rust and others come from complexities of the features themselves. The
translator will attempt to skip function definitions that use
unsupported features.

### Setting up a build environment

There are three ways to build the C2Rust project:

1. In the provided vagrant environment. See the [vagrant README](vagrant/README.md)
2. In the provided docker environment. See the [docker README](docker/README.md)
3. Building directly on a macOS or Linux host. The previous two options automatically install all pre-requisites during provisioning. With this option, prerequisites must be installed manually. 
    - If you are on a Debian-based OS, you can run `provision_deb.sh` to do so. 
   

### Building

These two projects have some large dependencies (namely parts of LLVM and Clang). If 
you've installed  the necessary tools, the following should build `ast-exporter` and 
`ast-importer` and all of their dependencies, automatically pulling them in if 
necessary.

Building from scratch takes on the order of 30 minutes. The script has been tested on recent versions of macOS and Ubuntu.

    $ ./scripts/build_translator.py

On Ubuntu, ninja-build is required.

To manually build the `ast-exporter`, check out [these build instructions][0]. To manually build the
`ast-importer`, check out [its README](ast-importer/README.md).

### Testing

Tests are found in the [`tests`](tests) folder. If both the `ast-exporter` and `ast-importer` are
built, you should be able to run the tests with

    $ ./scripts/test_translator.py tests

This basically tests that the original C file and translated Rust file produce the same output when
compiled and run. More details about tests are in [this README](tests/README.md).

 [0]: docs/building-ast-exporter.md

### Using the translator

The C2Rust translation process relies use Clang to parse and type-check
input C files. For Clang to do this it needs to know information that is
passed in via command-line flags. This information can be found in an
automatically generated `compile_commands.json`.

The `compile_commands.json` file can be automatically create using
either `cmake` or `Bear`.

#### Generating `compile_commands.json` with `cmake`

When creating the initial build directory with cmake specify
`-DMAKE_EXPORT_COMPILE_COMMANDS=1`. This only works on projects
configured to be built by cmake. This works on Linux and MacOS.

    $ mkdir build
    $ cd build
    $ cmake -DMAKE_EXPORT_COMPILE_COMMANDS=1 ..

#### Generating `compile_commands.json` with `bear`

When building on Linux, *Bear* is automatically build by the
`build_translator.py` script and installed into the `dependencies`
directory.

    $ ./configure CC=clang
    $ bear make

#### Translating source files

The `transpile.py` script will automatically translate all of the C
source files mentioned in the previously generated
`compile_commands.json`.

    $ scripts/transpile.py ./compile_commands.json<|MERGE_RESOLUTION|>--- conflicted
+++ resolved
@@ -11,11 +11,7 @@
 API. These modules can be compiled together into a single static Rust
 library.
 
-<<<<<<< HEAD
-There are several [known limitations](https://github.com/immunant/c2rust/wiki/Known-Limitations-of-Translation)
-=======
 There are several [known limitations](docs/known-limitations.md)
->>>>>>> 24953027
 in this translator. Some of these restrictions come from limitations of
 Rust and others come from complexities of the features themselves. The
 translator will attempt to skip function definitions that use
